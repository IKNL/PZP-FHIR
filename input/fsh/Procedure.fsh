--- conflicted
+++ resolved
@@ -33,11 +33,7 @@
 * performer[+].actor = Reference(F1-ACP-ContactPerson-MichielHartman) "ContactPerson, Michiel Hartman"
 * performer[=].actor.type = "RelatedPerson"
 * performer[+].actor = Reference(F1-ACP-Patient-HendrikHartman) "Patient, Hendrik Hartman"
-<<<<<<< HEAD
 * performer[=].actor.type = "Patient"
-=======
-* performer[=].actor.type = "Patient" 
->>>>>>> 445d7ba9
 * performedPeriod.start = "2020-10-01"
 * performedPeriod.end = "2020-10-01"
-// klopt het dat in dit voorbeeld de code nog mist? 
+// klopt het dat in dit voorbeeld de code nog mist? 